--- conflicted
+++ resolved
@@ -10,9 +10,10 @@
 	"math/big"
 	"time"
 
+	"fmt"
+
 	"github.com/daglabs/btcd/chaincfg/chainhash"
 	"github.com/daglabs/btcd/wire"
-	"fmt"
 )
 
 // These variables are the chain proof-of-work limit parameters for each default
@@ -247,24 +248,11 @@
 	// Mempool parameters
 	RelayNonStdTxs bool
 
-<<<<<<< HEAD
-	// Address encoding magics
-	PubKeyHashAddrID byte // First byte of a P2PKH address
-	ScriptHashAddrID byte // First byte of a P2SH address
-	PrivateKeyID     byte // First byte of a WIF private key
-=======
 	// Human-readable prefix for Bech32 encoded addresses
 	Prefix Bech32Prefix
 
-	// Human-readable part for Bech32 encoded segwit addresses, as defined
-	// in BIP 173.
-	Bech32HRPSegwit string
-
 	// Address encoding magics
-	PrivateKeyID            byte // First byte of a WIF private key
-	WitnessPubKeyHashAddrID byte // First byte of a P2WPKH address
-	WitnessScriptHashAddrID byte // First byte of a P2WSH address
->>>>>>> 0fa8f056
+	PrivateKeyID byte // First byte of a WIF private key
 
 	// BIP32 hierarchical deterministic extended key magics
 	HDPrivateKeyID [4]byte
@@ -350,24 +338,11 @@
 	// Mempool parameters
 	RelayNonStdTxs: false,
 
-<<<<<<< HEAD
-	// Address encoding magics
-	PubKeyHashAddrID: 0x00, // starts with 1
-	ScriptHashAddrID: 0x05, // starts with 3
-	PrivateKeyID:     0x80, // starts with 5 (uncompressed) or K (compressed)
-=======
 	// Human-readable part for Bech32 encoded addresses
 	Prefix: DagCoin,
 
-	// Human-readable part for Bech32 encoded segwit addresses, as defined in
-	// BIP 173.
-	Bech32HRPSegwit: "bc", // always bc for main net
-
 	// Address encoding magics
-	PrivateKeyID:            0x80, // starts with 5 (uncompressed) or K (compressed)
-	WitnessPubKeyHashAddrID: 0x06, // starts with p2
-	WitnessScriptHashAddrID: 0x0A, // starts with 7Xh
->>>>>>> 0fa8f056
+	PrivateKeyID: 0x80, // starts with 5 (uncompressed) or K (compressed)
 
 	// BIP32 hierarchical deterministic extended key magics
 	HDPrivateKeyID: [4]byte{0x04, 0x88, 0xad, 0xe4}, // starts with xprv
@@ -429,16 +404,9 @@
 	// Mempool parameters
 	RelayNonStdTxs: true,
 
-<<<<<<< HEAD
-=======
 	// Human-readable part for Bech32 encoded addresses
 	Prefix: DagReg,
 
-	// Human-readable part for Bech32 encoded segwit addresses, as defined in
-	// BIP 173.
-	Bech32HRPSegwit: "bcrt", // always bcrt for reg test net
-
->>>>>>> 0fa8f056
 	// Address encoding magics
 	PrivateKeyID: 0xef, // starts with 9 (uncompressed) or c (compressed)
 
@@ -519,24 +487,11 @@
 	// Mempool parameters
 	RelayNonStdTxs: true,
 
-<<<<<<< HEAD
-	// Address encoding magics
-	PubKeyHashAddrID: 0x6f, // starts with m or n
-	ScriptHashAddrID: 0xc4, // starts with 2
-	PrivateKeyID:     0xef, // starts with 9 (uncompressed) or c (compressed)
-=======
 	// Human-readable part for Bech32 encoded addresses
 	Prefix: DagTest,
 
-	// Human-readable part for Bech32 encoded segwit addresses, as defined in
-	// BIP 173.
-	Bech32HRPSegwit: "tb", // always tb for test net
-
 	// Address encoding magics
-	WitnessPubKeyHashAddrID: 0x03, // starts with QW
-	WitnessScriptHashAddrID: 0x28, // starts with T7n
-	PrivateKeyID:            0xef, // starts with 9 (uncompressed) or c (compressed)
->>>>>>> 0fa8f056
+	PrivateKeyID: 0xef, // starts with 9 (uncompressed) or c (compressed)
 
 	// BIP32 hierarchical deterministic extended key magics
 	HDPrivateKeyID: [4]byte{0x04, 0x35, 0x83, 0x94}, // starts with tprv
@@ -602,24 +557,9 @@
 	// Mempool parameters
 	RelayNonStdTxs: true,
 
-<<<<<<< HEAD
-	// Address encoding magics
-	PubKeyHashAddrID: 0x3f, // starts with S
-	ScriptHashAddrID: 0x7b, // starts with s
-	PrivateKeyID:     0x64, // starts with 4 (uncompressed) or F (compressed)
-=======
+	PrivateKeyID: 0x64, // starts with 4 (uncompressed) or F (compressed)
 	// Human-readable part for Bech32 encoded addresses
 	Prefix: DagSim,
-
-	// Human-readable part for Bech32 encoded segwit addresses, as defined in
-	// BIP 173.
-	Bech32HRPSegwit: "sb", // always sb for sim net
-
-	// Address encoding magics
-	PrivateKeyID:            0x64, // starts with 4 (uncompressed) or F (compressed)
-	WitnessPubKeyHashAddrID: 0x19, // starts with Gg
-	WitnessScriptHashAddrID: 0x28, // starts with ?
->>>>>>> 0fa8f056
 
 	// BIP32 hierarchical deterministic extended key magics
 	HDPrivateKeyID: [4]byte{0x04, 0x20, 0xb9, 0x00}, // starts with sprv
@@ -643,16 +583,8 @@
 )
 
 var (
-<<<<<<< HEAD
 	registeredNets    = make(map[wire.BitcoinNet]struct{})
-	pubKeyHashAddrIDs = make(map[byte]struct{})
-	scriptHashAddrIDs = make(map[byte]struct{})
 	hdPrivToPubKeyIDs = make(map[[4]byte][]byte)
-=======
-	registeredNets       = make(map[wire.BitcoinNet]struct{})
-	bech32SegwitPrefixes = make(map[string]struct{})
-	hdPrivToPubKeyIDs    = make(map[[4]byte][]byte)
->>>>>>> 0fa8f056
 )
 
 // String returns the hostname of the DNS seed in human-readable form.
@@ -685,37 +617,6 @@
 	if err := Register(params); err != nil {
 		panic("failed to register network: " + err.Error())
 	}
-}
-
-<<<<<<< HEAD
-// IsPubKeyHashAddrID returns whether the id is an identifier known to prefix a
-// pay-to-pubkey-hash address on any default or registered network.  This is
-// used when decoding an address string into a specific address type.  It is up
-// to the caller to check both this and IsScriptHashAddrID and decide whether an
-// address is a pubkey hash address, script hash address, neither, or
-// undeterminable (if both return true).
-func IsPubKeyHashAddrID(id byte) bool {
-	_, ok := pubKeyHashAddrIDs[id]
-	return ok
-}
-
-// IsScriptHashAddrID returns whether the id is an identifier known to prefix a
-// pay-to-script-hash address on any default or registered network.  This is
-// used when decoding an address string into a specific address type.  It is up
-// to the caller to check both this and IsPubKeyHashAddrID and decide whether an
-// address is a pubkey hash address, script hash address, neither, or
-// undeterminable (if both return true).
-func IsScriptHashAddrID(id byte) bool {
-	_, ok := scriptHashAddrIDs[id]
-=======
-// IsBech32SegwitPrefix returns whether the prefix is a known prefix for segwit
-// addresses on any default or registered network.  This is used when decoding
-// an address string into a specific address type.
-func IsBech32SegwitPrefix(prefix string) bool {
-	prefix = strings.ToLower(prefix)
-	_, ok := bech32SegwitPrefixes[prefix]
->>>>>>> 0fa8f056
-	return ok
 }
 
 // HDPrivateKeyToPublicKeyID accepts a private hierarchical deterministic
