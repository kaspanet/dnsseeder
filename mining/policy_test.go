--- conflicted
+++ resolved
@@ -6,11 +6,7 @@
 
 import (
 	"encoding/hex"
-<<<<<<< HEAD
-	"math"
-=======
 	"fmt"
->>>>>>> bed2d1b0
 	"testing"
 
 	"github.com/daglabs/btcd/blockdag"
@@ -124,73 +120,20 @@
 	//
 	// From block 7 in main blockchain.
 	// tx 0437cd7f8525ceed2324359c2d0ba26006d92d856a9c20fa0241106ee5a597c9
-<<<<<<< HEAD
-	commonSourceTx1 := &wire.MsgTx{
-		Version: 1,
-		TxIn: []*wire.TxIn{{
-			PreviousOutPoint: wire.OutPoint{
-				Hash:  daghash.Hash{},
-				Index: wire.MaxPrevOutIndex,
-			},
-			SignatureScript: hexToBytes("04ffff001d0134"),
-			Sequence:        math.MaxUint64,
-		}},
-		TxOut: []*wire.TxOut{{
-			Value: 5000000000,
-			PkScript: hexToBytes("410411db93e1dcdb8a016b49840f8c5" +
-				"3bc1eb68a382e97b1482ecad7b148a6909a5cb2e0ead" +
-				"dfb84ccf9744464f82e160bfa9b8b64f9d4c03f999b8" +
-				"643f656b412a3ac"),
-		}},
-		LockTime: 0,
-=======
 	commonSourceTx1, err := createTransaction(5000000000, nil, 0, hexToBytes("04ffff001d0134"))
 
 	if err != nil {
 		t.Errorf("Error with creating source tx: %v", err)
->>>>>>> bed2d1b0
 	}
 
 	// commonRedeemTx1 is a valid transaction used in the tests below as the
 	// transaction to calculate the priority for.
 	//
 	// It originally came from block 170 in main blockchain.
-<<<<<<< HEAD
-	commonRedeemTx1 := &wire.MsgTx{
-		Version: 1,
-		TxIn: []*wire.TxIn{{
-			PreviousOutPoint: wire.OutPoint{
-				Hash: *newHashFromStr("0437cd7f8525ceed232435" +
-					"9c2d0ba26006d92d856a9c20fa0241106ee5" +
-					"a597c9"),
-				Index: 0,
-			},
-			SignatureScript: hexToBytes("47304402204e45e16932b8af" +
-				"514961a1d3a1a25fdf3f4f7732e9d624c6c61548ab5f" +
-				"b8cd410220181522ec8eca07de4860a4acdd12909d83" +
-				"1cc56cbbac4622082221a8768d1d0901"),
-			Sequence: math.MaxUint64,
-		}},
-		TxOut: []*wire.TxOut{{
-			Value: 1000000000,
-			PkScript: hexToBytes("4104ae1a62fe09c5f51b13905f07f06" +
-				"b99a2f7159b2225f374cd378d71302fa28414e7aab37" +
-				"397f554a7df5f142c21c1b7303b8a0626f1baded5c72" +
-				"a704f7e6cd84cac"),
-		}, {
-			Value: 4000000000,
-			PkScript: hexToBytes("410411db93e1dcdb8a016b49840f8c5" +
-				"3bc1eb68a382e97b1482ecad7b148a6909a5cb2e0ead" +
-				"dfb84ccf9744464f82e160bfa9b8b64f9d4c03f999b8" +
-				"643f656b412a3ac"),
-		}},
-		LockTime: 0,
-=======
 	commonRedeemTx1, err := createTransaction(5000000000, commonSourceTx1, 0, nil)
 
 	if err != nil {
 		t.Errorf("Error with creating redeem tx: %v", err)
->>>>>>> bed2d1b0
 	}
 
 	tests := []struct {
