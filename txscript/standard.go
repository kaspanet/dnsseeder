// Copyright (c) 2013-2017 The btcsuite developers
// Use of this source code is governed by an ISC
// license that can be found in the LICENSE file.

package txscript

import (
	"fmt"

	"github.com/daglabs/btcd/chaincfg"
	"github.com/daglabs/btcutil"
)

const (
	// MaxDataCarrierSize is the maximum number of bytes allowed in pushed
	// data to be considered a nulldata transaction
	MaxDataCarrierSize = 80

	// StandardVerifyFlags are the script flags which are used when
	// executing transaction scripts to enforce additional checks which
	// are required for the script to be considered standard.  These checks
	// help reduce issues related to transaction malleability as well as
	// allow pay-to-script hash transactions.  Note these flags are
	// different than what is required for the consensus rules in that they
	// are more strict.
	//
	// TODO: This definition does not belong here.  It belongs in a policy
	// package.
	StandardVerifyFlags = ScriptBip16 |
		ScriptVerifyDERSignatures |
		ScriptVerifyStrictEncoding |
		ScriptVerifyMinimalData |
		ScriptStrictMultiSig |
		ScriptDiscourageUpgradableNops |
		ScriptVerifyCleanStack |
		ScriptVerifyNullFail |
		ScriptVerifyCheckLockTimeVerify |
		ScriptVerifyCheckSequenceVerify |
		ScriptVerifyLowS |
		ScriptStrictMultiSig
)

// ScriptClass is an enumeration for the list of standard types of script.
type ScriptClass byte

// Classes of script payment known about in the blockchain.
const (
	NonStandardTy ScriptClass = iota // None of the recognized forms.
	PubKeyTy                         // Pay pubkey.
	PubKeyHashTy                     // Pay pubkey hash.
	ScriptHashTy                     // Pay to script hash.
	MultiSigTy                       // Multi signature.
	NullDataTy                       // Empty data-only (provably prunable).
)

// scriptClassToName houses the human-readable strings which describe each
// script class.
var scriptClassToName = []string{
	NonStandardTy: "nonstandard",
	PubKeyTy:      "pubkey",
	PubKeyHashTy:  "pubkeyhash",
	ScriptHashTy:  "scripthash",
	MultiSigTy:    "multisig",
	NullDataTy:    "nulldata",
}

// String implements the Stringer interface by returning the name of
// the enum script class. If the enum is invalid then "Invalid" will be
// returned.
func (t ScriptClass) String() string {
	if int(t) > len(scriptClassToName) || int(t) < 0 {
		return "Invalid"
	}
	return scriptClassToName[t]
}

// isPubkey returns true if the script passed is a pay-to-pubkey transaction,
// false otherwise.
func isPubkey(pops []parsedOpcode) bool {
	// Valid pubkeys are either 33 or 65 bytes.
	return len(pops) == 2 &&
		(len(pops[0].data) == 33 || len(pops[0].data) == 65) &&
		pops[1].opcode.value == OP_CHECKSIG
}

// isPubkeyHash returns true if the script passed is a pay-to-pubkey-hash
// transaction, false otherwise.
func isPubkeyHash(pops []parsedOpcode) bool {
	return len(pops) == 5 &&
		pops[0].opcode.value == OP_DUP &&
		pops[1].opcode.value == OP_HASH160 &&
		pops[2].opcode.value == OP_DATA_20 &&
		pops[3].opcode.value == OP_EQUALVERIFY &&
		pops[4].opcode.value == OP_CHECKSIG

}

// isMultiSig returns true if the passed script is a multisig transaction, false
// otherwise.
func isMultiSig(pops []parsedOpcode) bool {
	// The absolute minimum is 1 pubkey:
	// OP_0/OP_1-16 <pubkey> OP_1 OP_CHECKMULTISIG
	l := len(pops)
	if l < 4 {
		return false
	}
	if !isSmallInt(pops[0].opcode) {
		return false
	}
	if !isSmallInt(pops[l-2].opcode) {
		return false
	}
	if pops[l-1].opcode.value != OP_CHECKMULTISIG {
		return false
	}

	// Verify the number of pubkeys specified matches the actual number
	// of pubkeys provided.
	if l-2-1 != asSmallInt(pops[l-2].opcode) {
		return false
	}

	for _, pop := range pops[1 : l-2] {
		// Valid pubkeys are either 33 or 65 bytes.
		if len(pop.data) != 33 && len(pop.data) != 65 {
			return false
		}
	}
	return true
}

// isNullData returns true if the passed script is a null data transaction,
// false otherwise.
func isNullData(pops []parsedOpcode) bool {
	// A nulldata transaction is either a single OP_RETURN or an
	// OP_RETURN SMALLDATA (where SMALLDATA is a data push up to
	// MaxDataCarrierSize bytes).
	l := len(pops)
	if l == 1 && pops[0].opcode.value == OP_RETURN {
		return true
	}

	return l == 2 &&
		pops[0].opcode.value == OP_RETURN &&
		(isSmallInt(pops[1].opcode) || pops[1].opcode.value <=
			OP_PUSHDATA4) &&
		len(pops[1].data) <= MaxDataCarrierSize
}

// scriptType returns the type of the script being inspected from the known
// standard types.
func typeOfScript(pops []parsedOpcode) ScriptClass {
	if isPubkey(pops) {
		return PubKeyTy
	} else if isPubkeyHash(pops) {
		return PubKeyHashTy
	} else if isScriptHash(pops) {
		return ScriptHashTy
	} else if isMultiSig(pops) {
		return MultiSigTy
	} else if isNullData(pops) {
		return NullDataTy
	}
	return NonStandardTy
}

// GetScriptClass returns the class of the script passed.
//
// NonStandardTy will be returned when the script does not parse.
func GetScriptClass(script []byte) ScriptClass {
	pops, err := parseScript(script)
	if err != nil {
		return NonStandardTy
	}
	return typeOfScript(pops)
}

// expectedInputs returns the number of arguments required by a script.
// If the script is of unknown type such that the number can not be determined
// then -1 is returned. We are an internal function and thus assume that class
// is the real class of pops (and we can thus assume things that were determined
// while finding out the type).
func expectedInputs(pops []parsedOpcode, class ScriptClass) int {
	switch class {
	case PubKeyTy:
		return 1

	case PubKeyHashTy:
		return 2

	case ScriptHashTy:
		// Not including script.  That is handled by the caller.
		return 1

	case MultiSigTy:
		// Standard multisig has a push a small number for the number
		// of sigs and number of keys.  Check the first push instruction
		// to see how many arguments are expected. typeOfScript already
		// checked this so we know it'll be a small int.  Also, due to
		// the original bitcoind bug where OP_CHECKMULTISIG pops an
		// additional item from the stack, add an extra expected input
		// for the extra push that is required to compensate.
		return asSmallInt(pops[0].opcode) + 1

	case NullDataTy:
		fallthrough
	default:
		return -1
	}
}

// ScriptInfo houses information about a script pair that is determined by
// CalcScriptInfo.
type ScriptInfo struct {
	// PkScriptClass is the class of the public key script and is equivalent
	// to calling GetScriptClass on it.
	PkScriptClass ScriptClass

	// NumInputs is the number of inputs provided by the public key script.
	NumInputs int

	// ExpectedInputs is the number of outputs required by the signature
	// script and any pay-to-script-hash scripts. The number will be -1 if
	// unknown.
	ExpectedInputs int

	// SigOps is the number of signature operations in the script pair.
	SigOps int
}

// CalcScriptInfo returns a structure providing data about the provided script
// pair.  It will error if the pair is in someway invalid such that they can not
// be analysed, i.e. if they do not parse or the pkScript is not a push-only
// script
func CalcScriptInfo(sigScript, pkScript []byte, bip16 bool) (*ScriptInfo, error) {
	sigPops, err := parseScript(sigScript)
	if err != nil {
		return nil, err
	}

	pkPops, err := parseScript(pkScript)
	if err != nil {
		return nil, err
	}

	// Push only sigScript makes little sense.
	si := new(ScriptInfo)
	si.PkScriptClass = typeOfScript(pkPops)

	// Can't have a signature script that doesn't just push data.
	if !isPushOnly(sigPops) {
		return nil, scriptError(ErrNotPushOnly,
			"signature script is not push only")
	}

	si.ExpectedInputs = expectedInputs(pkPops, si.PkScriptClass)

	// All entries pushed to stack (or are OP_RESERVED and exec will fail).
	si.NumInputs = len(sigPops)

	if si.PkScriptClass == ScriptHashTy && bip16 {
		// The pay-to-hash-script is the final data push of the
		// signature script.
		script := sigPops[len(sigPops)-1].data
		shPops, err := parseScript(script)
		if err != nil {
			return nil, err
		}

		shInputs := expectedInputs(shPops, typeOfScript(shPops))
		if shInputs == -1 {
			si.ExpectedInputs = -1
		} else {
			si.ExpectedInputs += shInputs
		}
		si.SigOps = getSigOpCount(shPops, true)
<<<<<<< HEAD
	} else {
=======

		// All entries pushed to stack (or are OP_RESERVED and exec
		// will fail).
		si.NumInputs = len(sigPops)

		// If segwit is active, and this is a regular p2wkh output, then we'll
		// treat the script as a p2pkh output in essence.
	case si.PkScriptClass == WitnessV0PubKeyHashTy && segwit:

		si.SigOps = GetWitnessSigOpCount(sigScript, pkScript, witness)
		si.NumInputs = len(witness)

		// We'll attempt to detect the nested p2sh case so we can accurately
		// count the signature operations involved.
	case si.PkScriptClass == ScriptHashTy &&
		IsWitnessProgram(sigScript[1:]) && bip16 && segwit:

		// Extract the pushed witness program from the sigScript so we
		// can determine the number of expected inputs.
		pkPops, _ := parseScript(sigScript[1:])
		shInputs := expectedInputs(pkPops, typeOfScript(pkPops))
		if shInputs == -1 {
			si.ExpectedInputs = -1
		} else {
			si.ExpectedInputs += shInputs
		}

		si.SigOps = GetWitnessSigOpCount(sigScript, pkScript, witness)

		si.NumInputs = len(witness)
		si.NumInputs += len(sigPops)

		// If segwit is active, and this is a p2wsh output, then we'll need to
		// examine the witness script to generate accurate script info.
	case si.PkScriptClass == WitnessV0ScriptHashTy && segwit:
		// The witness script is the final element of the witness
		// stack.
		witnessScript := witness[len(witness)-1]
		pops, _ := parseScript(witnessScript)

		shInputs := expectedInputs(pops, typeOfScript(pops))
		if shInputs == -1 {
			si.ExpectedInputs = -1
		} else {
			si.ExpectedInputs += shInputs
		}

		si.SigOps = GetWitnessSigOpCount(sigScript, pkScript, witness)
		si.NumInputs = len(witness)

	default:
>>>>>>> 0fa8f056
		si.SigOps = getSigOpCount(pkPops, true)
	}

	return si, nil
}

// CalcMultiSigStats returns the number of public keys and signatures from
// a multi-signature transaction script.  The passed script MUST already be
// known to be a multi-signature script.
func CalcMultiSigStats(script []byte) (int, int, error) {
	pops, err := parseScript(script)
	if err != nil {
		return 0, 0, err
	}

	// A multi-signature script is of the pattern:
	//  NUM_SIGS PUBKEY PUBKEY PUBKEY... NUM_PUBKEYS OP_CHECKMULTISIG
	// Therefore the number of signatures is the oldest item on the stack
	// and the number of pubkeys is the 2nd to last.  Also, the absolute
	// minimum for a multi-signature script is 1 pubkey, so at least 4
	// items must be on the stack per:
	//  OP_1 PUBKEY OP_1 OP_CHECKMULTISIG
	if len(pops) < 4 {
		str := fmt.Sprintf("script %x is not a multisig script", script)
		return 0, 0, scriptError(ErrNotMultisigScript, str)
	}

	numSigs := asSmallInt(pops[0].opcode)
	numPubKeys := asSmallInt(pops[len(pops)-2].opcode)
	return numPubKeys, numSigs, nil
}

// payToPubKeyHashScript creates a new script to pay a transaction
// output to a 20-byte pubkey hash. It is expected that the input is a valid
// hash.
func payToPubKeyHashScript(pubKeyHash []byte) ([]byte, error) {
	return NewScriptBuilder().AddOp(OP_DUP).AddOp(OP_HASH160).
		AddData(pubKeyHash).AddOp(OP_EQUALVERIFY).AddOp(OP_CHECKSIG).
		Script()
}

// payToScriptHashScript creates a new script to pay a transaction output to a
// script hash. It is expected that the input is a valid hash.
func payToScriptHashScript(scriptHash []byte) ([]byte, error) {
	return NewScriptBuilder().AddOp(OP_HASH160).AddData(scriptHash).
		AddOp(OP_EQUAL).Script()
}

// payToPubkeyScript creates a new script to pay a transaction output to a
// public key. It is expected that the input is a valid pubkey.
func payToPubKeyScript(serializedPubKey []byte) ([]byte, error) {
	return NewScriptBuilder().AddData(serializedPubKey).
		AddOp(OP_CHECKSIG).Script()
}

// PayToAddrScript creates a new script to pay a transaction output to a the
// specified address.
func PayToAddrScript(addr btcutil.Address) ([]byte, error) {
	const nilAddrErrStr = "unable to generate payment script for nil address"

	switch addr := addr.(type) {
	case *btcutil.AddressPubKeyHash:
		if addr == nil {
			return nil, scriptError(ErrUnsupportedAddress,
				nilAddrErrStr)
		}
		return payToPubKeyHashScript(addr.ScriptAddress())

	case *btcutil.AddressScriptHash:
		if addr == nil {
			return nil, scriptError(ErrUnsupportedAddress,
				nilAddrErrStr)
		}
		return payToScriptHashScript(addr.ScriptAddress())

	case *btcutil.AddressPubKey:
		if addr == nil {
			return nil, scriptError(ErrUnsupportedAddress,
				nilAddrErrStr)
		}
		return payToPubKeyScript(addr.ScriptAddress())
	}

	str := fmt.Sprintf("unable to generate payment script for unsupported "+
		"address type %T", addr)
	return nil, scriptError(ErrUnsupportedAddress, str)
}

// NullDataScript creates a provably-prunable script containing OP_RETURN
// followed by the passed data.  An Error with the error code ErrTooMuchNullData
// will be returned if the length of the passed data exceeds MaxDataCarrierSize.
func NullDataScript(data []byte) ([]byte, error) {
	if len(data) > MaxDataCarrierSize {
		str := fmt.Sprintf("data size %d is larger than max "+
			"allowed size %d", len(data), MaxDataCarrierSize)
		return nil, scriptError(ErrTooMuchNullData, str)
	}

	return NewScriptBuilder().AddOp(OP_RETURN).AddData(data).Script()
}

// MultiSigScript returns a valid script for a multisignature redemption where
// nrequired of the keys in pubkeys are required to have signed the transaction
// for success.  An Error with the error code ErrTooManyRequiredSigs will be
// returned if nrequired is larger than the number of keys provided.
func MultiSigScript(pubkeys []*btcutil.AddressPubKey, nrequired int) ([]byte, error) {
	if len(pubkeys) < nrequired {
		str := fmt.Sprintf("unable to generate multisig script with "+
			"%d required signatures when there are only %d public "+
			"keys available", nrequired, len(pubkeys))
		return nil, scriptError(ErrTooManyRequiredSigs, str)
	}

	builder := NewScriptBuilder().AddInt64(int64(nrequired))
	for _, key := range pubkeys {
		builder.AddData(key.ScriptAddress())
	}
	builder.AddInt64(int64(len(pubkeys)))
	builder.AddOp(OP_CHECKMULTISIG)

	return builder.Script()
}

// PushedData returns an array of byte slices containing any pushed data found
// in the passed script.  This includes OP_0, but not OP_1 - OP_16.
func PushedData(script []byte) ([][]byte, error) {
	pops, err := parseScript(script)
	if err != nil {
		return nil, err
	}

	var data [][]byte
	for _, pop := range pops {
		if pop.data != nil {
			data = append(data, pop.data)
		} else if pop.opcode.value == OP_0 {
			data = append(data, nil)
		}
	}
	return data, nil
}

// ExtractPkScriptAddrs returns the type of script, addresses and required
// signatures associated with the passed PkScript.  Note that it only works for
// 'standard' transaction script types.  Any data such as public keys which are
// invalid are omitted from the results.
func ExtractPkScriptAddrs(pkScript []byte, chainParams *chaincfg.Params) (ScriptClass, []btcutil.Address, int, error) {
	var addrs []btcutil.Address
	var requiredSigs int

	// No valid addresses or required signatures if the script doesn't
	// parse.
	pops, err := parseScript(pkScript)
	if err != nil {
		return NonStandardTy, nil, 0, err
	}

	scriptClass := typeOfScript(pops)
	switch scriptClass {
	case PubKeyHashTy:
		// A pay-to-pubkey-hash script is of the form:
		//  OP_DUP OP_HASH160 <hash> OP_EQUALVERIFY OP_CHECKSIG
		// Therefore the pubkey hash is the 3rd item on the stack.
		// Skip the pubkey hash if it's invalid for some reason.
		requiredSigs = 1
		addr, err := btcutil.NewAddressPubKeyHash(pops[2].data,
			chainParams)
		if err == nil {
			addrs = append(addrs, addr)
		}

	case PubKeyTy:
		// A pay-to-pubkey script is of the form:
		//  <pubkey> OP_CHECKSIG
		// Therefore the pubkey is the first item on the stack.
		// Skip the pubkey if it's invalid for some reason.
		requiredSigs = 1
		addr, err := btcutil.NewAddressPubKey(pops[0].data)
		if err == nil {
			addrs = append(addrs, addr)
		}

	case ScriptHashTy:
		// A pay-to-script-hash script is of the form:
		//  OP_HASH160 <scripthash> OP_EQUAL
		// Therefore the script hash is the 2nd item on the stack.
		// Skip the script hash if it's invalid for some reason.
		requiredSigs = 1
		addr, err := btcutil.NewAddressScriptHashFromHash(pops[1].data,
			chainParams)
		if err == nil {
			addrs = append(addrs, addr)
		}

	case MultiSigTy:
		// A multi-signature script is of the form:
		//  <numsigs> <pubkey> <pubkey> <pubkey>... <numpubkeys> OP_CHECKMULTISIG
		// Therefore the number of required signatures is the 1st item
		// on the stack and the number of public keys is the 2nd to last
		// item on the stack.
		requiredSigs = asSmallInt(pops[0].opcode)
		numPubKeys := asSmallInt(pops[len(pops)-2].opcode)

		// Extract the public keys while skipping any that are invalid.
		addrs = make([]btcutil.Address, 0, numPubKeys)
		for i := 0; i < numPubKeys; i++ {
			addr, err := btcutil.NewAddressPubKey(pops[i+1].data)
			if err == nil {
				addrs = append(addrs, addr)
			}
		}

	case NullDataTy:
		// Null data transactions have no addresses or required
		// signatures.

	case NonStandardTy:
		// Don't attempt to extract addresses or required signatures for
		// nonstandard transactions.
	}

	return scriptClass, addrs, requiredSigs, nil
}

// AtomicSwapDataPushes houses the data pushes found in atomic swap contracts.
type AtomicSwapDataPushes struct {
	RecipientHash160 [20]byte
	RefundHash160    [20]byte
	SecretHash       [32]byte
	SecretSize       int64
	LockTime         int64
}

// ExtractAtomicSwapDataPushes returns the data pushes from an atomic swap
// contract.  If the script is not an atomic swap contract,
// ExtractAtomicSwapDataPushes returns (nil, nil).  Non-nil errors are returned
// for unparsable scripts.
//
// NOTE: Atomic swaps are not considered standard script types by the dcrd
// mempool policy and should be used with P2SH.  The atomic swap format is also
// expected to change to use a more secure hash function in the future.
//
// This function is only defined in the txscript package due to API limitations
// which prevent callers using txscript to parse nonstandard scripts.
func ExtractAtomicSwapDataPushes(version uint16, pkScript []byte) (*AtomicSwapDataPushes, error) {
	pops, err := parseScript(pkScript)
	if err != nil {
		return nil, err
	}

	if len(pops) != 20 {
		return nil, nil
	}
	isAtomicSwap := pops[0].opcode.value == OP_IF &&
		pops[1].opcode.value == OP_SIZE &&
		canonicalPush(pops[2]) &&
		pops[3].opcode.value == OP_EQUALVERIFY &&
		pops[4].opcode.value == OP_SHA256 &&
		pops[5].opcode.value == OP_DATA_32 &&
		pops[6].opcode.value == OP_EQUALVERIFY &&
		pops[7].opcode.value == OP_DUP &&
		pops[8].opcode.value == OP_HASH160 &&
		pops[9].opcode.value == OP_DATA_20 &&
		pops[10].opcode.value == OP_ELSE &&
		canonicalPush(pops[11]) &&
		pops[12].opcode.value == OP_CHECKLOCKTIMEVERIFY &&
		pops[13].opcode.value == OP_DROP &&
		pops[14].opcode.value == OP_DUP &&
		pops[15].opcode.value == OP_HASH160 &&
		pops[16].opcode.value == OP_DATA_20 &&
		pops[17].opcode.value == OP_ENDIF &&
		pops[18].opcode.value == OP_EQUALVERIFY &&
		pops[19].opcode.value == OP_CHECKSIG
	if !isAtomicSwap {
		return nil, nil
	}

	pushes := new(AtomicSwapDataPushes)
	copy(pushes.SecretHash[:], pops[5].data)
	copy(pushes.RecipientHash160[:], pops[9].data)
	copy(pushes.RefundHash160[:], pops[16].data)
	if pops[2].data != nil {
		locktime, err := makeScriptNum(pops[2].data, true, 5)
		if err != nil {
			return nil, nil
		}
		pushes.SecretSize = int64(locktime)
	} else if op := pops[2].opcode; isSmallInt(op) {
		pushes.SecretSize = int64(asSmallInt(op))
	} else {
		return nil, nil
	}
	if pops[11].data != nil {
		locktime, err := makeScriptNum(pops[11].data, true, 5)
		if err != nil {
			return nil, nil
		}
		pushes.LockTime = int64(locktime)
	} else if op := pops[11].opcode; isSmallInt(op) {
		pushes.LockTime = int64(asSmallInt(op))
	} else {
		return nil, nil
	}
	return pushes, nil
}<|MERGE_RESOLUTION|>--- conflicted
+++ resolved
@@ -274,61 +274,7 @@
 			si.ExpectedInputs += shInputs
 		}
 		si.SigOps = getSigOpCount(shPops, true)
-<<<<<<< HEAD
 	} else {
-=======
-
-		// All entries pushed to stack (or are OP_RESERVED and exec
-		// will fail).
-		si.NumInputs = len(sigPops)
-
-		// If segwit is active, and this is a regular p2wkh output, then we'll
-		// treat the script as a p2pkh output in essence.
-	case si.PkScriptClass == WitnessV0PubKeyHashTy && segwit:
-
-		si.SigOps = GetWitnessSigOpCount(sigScript, pkScript, witness)
-		si.NumInputs = len(witness)
-
-		// We'll attempt to detect the nested p2sh case so we can accurately
-		// count the signature operations involved.
-	case si.PkScriptClass == ScriptHashTy &&
-		IsWitnessProgram(sigScript[1:]) && bip16 && segwit:
-
-		// Extract the pushed witness program from the sigScript so we
-		// can determine the number of expected inputs.
-		pkPops, _ := parseScript(sigScript[1:])
-		shInputs := expectedInputs(pkPops, typeOfScript(pkPops))
-		if shInputs == -1 {
-			si.ExpectedInputs = -1
-		} else {
-			si.ExpectedInputs += shInputs
-		}
-
-		si.SigOps = GetWitnessSigOpCount(sigScript, pkScript, witness)
-
-		si.NumInputs = len(witness)
-		si.NumInputs += len(sigPops)
-
-		// If segwit is active, and this is a p2wsh output, then we'll need to
-		// examine the witness script to generate accurate script info.
-	case si.PkScriptClass == WitnessV0ScriptHashTy && segwit:
-		// The witness script is the final element of the witness
-		// stack.
-		witnessScript := witness[len(witness)-1]
-		pops, _ := parseScript(witnessScript)
-
-		shInputs := expectedInputs(pops, typeOfScript(pops))
-		if shInputs == -1 {
-			si.ExpectedInputs = -1
-		} else {
-			si.ExpectedInputs += shInputs
-		}
-
-		si.SigOps = GetWitnessSigOpCount(sigScript, pkScript, witness)
-		si.NumInputs = len(witness)
-
-	default:
->>>>>>> 0fa8f056
 		si.SigOps = getSigOpCount(pkPops, true)
 	}
 
